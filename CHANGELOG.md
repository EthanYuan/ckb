--- conflicted
+++ resolved
@@ -1,17 +1,3 @@
-<<<<<<< HEAD
-### Features
-* #4079, **tx-pol:** Implement `Replace-by-Fee(RBF)` for tx-pool (@chenyukang)
-This feature enables users to replace a transaction with a higher fee rate, which is useful when the transaction is stuck in the tx-pool:
-    * Add `min_rbf_rate` in `ckb.toml` with default value `1500`, which means the minimum extra fee rate for RBF, the unit is `shannons/KB`
-    * Add fields `fee` and `min_replace_fee` in `get_transaction`, which means the the minimal fee need to pay for RBF for a specific transaction
-    * The replaced transaction will be removed from `tx-pool` and with the status `Rejected`.
-
-### Improvements
-* #3993, **tx-pool:** Almost reimplemented `tx-pool` with `multi_index_map`, with the following improvements (@chenyukang):
-  * Sort txs in pool by `score` in `Pending` stage, `txs` with higher `score` be processed first
-  * Evict `txs` from pool with `descendants_count` and `fee_rate`
-  * Eliminate redundant code for clean and consistent code
-=======
 # [v0.110.1](https://github.com/nervosnetwork/ckb/compare/v0.110.0...v0.110.1) (2023-08-20)
 
 BREAKING: Light Client Protocol Softfork Activation in Mainnet
@@ -22,7 +8,6 @@
 | timeout | 8,552 | 8,282 + 270 |
 | min\_activation\_epoch | 8,648 | 2023/11/01 00:00:00 utc |
 | threshold | 80% | |
->>>>>>> d1695baf
 
 # [v0.110.0](https://github.com/nervosnetwork/ckb/compare/v0.109.0...v0.110.0) (2023-05-15)
 
