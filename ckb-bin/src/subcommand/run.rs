--- conflicted
+++ resolved
@@ -1,6 +1,6 @@
 use crate::helper::deadlock_detection;
 use ckb_app_config::{ExitCode, RunArgs};
-use ckb_async_runtime::{tokio::spawn, Handle};
+use ckb_async_runtime::Handle;
 use ckb_build_info::Version;
 use ckb_launcher::Launcher;
 use ckb_logger::info;
@@ -44,23 +44,6 @@
 
     launcher.start_block_filter(&shared);
 
-<<<<<<< HEAD
-    async_handle.block_on(async {
-        spawn(async move {
-            let network_controller = launcher
-                .start_network_and_rpc(
-                    &shared,
-                    chain_controller.clone(),
-                    miner_enable,
-                    pack.take_relay_tx_receiver(),
-                )
-                .await;
-
-            let tx_pool_builder = pack.take_tx_pool_builder();
-            tx_pool_builder.start(network_controller.clone());
-        });
-    });
-=======
     let network_controller = launcher.start_network_and_rpc(
         &shared,
         chain_controller.clone(),
@@ -70,7 +53,6 @@
 
     let tx_pool_builder = pack.take_tx_pool_builder();
     tx_pool_builder.start(network_controller.clone());
->>>>>>> 2470dc7f
 
     ctrlc::set_handler(|| {
         info!("Trapped exit signal, exiting...");
