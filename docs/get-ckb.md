# Get CKB

## Download from Releases

We will publish binaries for each release via [Github Releases](https://github.com/nervosnetwork/ckb/releases). If your system
is listed there, you can download the package directory.

There is also a repository [ckb-nightly](https://github.com/nervosnetwork/ckb-nightly/releases) containing the nightly builds from the develop
branch.


## Build from Source

### Install Build Dependencies

CKB is currently tested mainly with `stable-1.33.0` on Linux and macOS.

We recommend installing Rust through [rustup](https://www.rustup.rs/)

```bash
# Get rustup from rustup.rs, then in your `ckb` folder:
rustup override set 1.33.0
```

Report new breakage is welcome.

You also need to get the following packages：

#### Ubuntu and Debian

```shell
sudo apt-get install git gcc libc6-dev pkg-config libssl-dev libclang-dev clang
```

#### Arch Linux

```shell
sudo pacman -Sy git gcc pkgconf clang
```

#### macOS

```shell
brew install autoconf libtool
```

<<<<<<< HEAD
### Build from master branch
=======
### Build from source

The `master` branch is regularly built and tested. It is always the latest released version. The default checked out branch `develop` is the latest version in development.

It is recommended to build a version from master.
>>>>>>> 45a5fca2

```bash
# get ckb source code
git clone https://github.com/nervosnetwork/ckb.git
cd ckb
git checkout master

# build in release mode
make build
```

This will build the executable `target/release/ckb`. Please add the directory
to `PATH` or copy/link the file into a directory already in the `PATH`.

```bash
export PATH="$(pwd)/target/release:$PATH"
# or
# ln -snf "$(pwd)/target/release/ckb" /usr/local/bin/ckb
```

It is easy to switch to a history version and build, for example, check out
v0.8.0:

```bash
git checkout -b branch-v0.8.0 v0.8.0
```<|MERGE_RESOLUTION|>--- conflicted
+++ resolved
@@ -44,15 +44,11 @@
 brew install autoconf libtool
 ```
 
-<<<<<<< HEAD
-### Build from master branch
-=======
 ### Build from source
 
 The `master` branch is regularly built and tested. It is always the latest released version. The default checked out branch `develop` is the latest version in development.
 
 It is recommended to build a version from master.
->>>>>>> 45a5fca2
 
 ```bash
 # get ckb source code
