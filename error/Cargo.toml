[package]
name = "ckb-error"
<<<<<<< HEAD
version = "0.40.0"
=======
version = "0.41.0"
>>>>>>> d3a609a8
license = "MIT"
authors = ["Nervos Core Dev <dev@nervos.org>"]
edition = "2018"
description = "Underlying error types used over ckb crates"
homepage = "https://github.com/nervosnetwork/ckb"
repository = "https://github.com/nervosnetwork/ckb"

[dependencies]
thiserror = "1.0.22"
anyhow = "1.0.34"
<<<<<<< HEAD
ckb-occupied-capacity = { path = "../util/occupied-capacity", version = "= 0.40.0" }
=======
ckb-occupied-capacity = { path = "../util/occupied-capacity", version = "= 0.41.0" }
>>>>>>> d3a609a8
derive_more = { version = "0.99.0", default-features = false, features = ["display"] }<|MERGE_RESOLUTION|>--- conflicted
+++ resolved
@@ -1,10 +1,6 @@
 [package]
 name = "ckb-error"
-<<<<<<< HEAD
-version = "0.40.0"
-=======
 version = "0.41.0"
->>>>>>> d3a609a8
 license = "MIT"
 authors = ["Nervos Core Dev <dev@nervos.org>"]
 edition = "2018"
@@ -15,9 +11,5 @@
 [dependencies]
 thiserror = "1.0.22"
 anyhow = "1.0.34"
-<<<<<<< HEAD
-ckb-occupied-capacity = { path = "../util/occupied-capacity", version = "= 0.40.0" }
-=======
 ckb-occupied-capacity = { path = "../util/occupied-capacity", version = "= 0.41.0" }
->>>>>>> d3a609a8
 derive_more = { version = "0.99.0", default-features = false, features = ["display"] }