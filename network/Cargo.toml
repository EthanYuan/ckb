[package]
name = "ckb-network"
version = "0.101.4"
license = "MIT"
authors = ["Nervos Core Dev <dev@nervos.org>"]
edition = "2021"
description = "ckb network implementation"
homepage = "https://github.com/nervosnetwork/ckb"
repository = "https://github.com/nervosnetwork/ckb"

[dependencies]
rand = "0.7"
serde = { version = "1.0", features = ["derive"] }
ckb-util = { path = "../util", version = "= 0.101.4" }
ckb-stop-handler = { path = "../util/stop-handler", version = "= 0.101.4" }
ckb-logger = { path = "../util/logger", version = "= 0.101.4" }
ckb-app-config = { path = "../util/app-config", version = "= 0.101.4" }
tokio = { version = "1", features = ["sync", "macros"] }
tokio-util = { version = "0.6", features = ["codec"] }
futures = "0.3"
faketime = "0.2.0"
lazy_static = { version = "1.3.0", optional = true }
bs58 = { version = "0.4.0", optional = true }
sentry = { version = "0.23.0", optional = true }
faster-hex = { version = "0.6", optional = true }
ckb-hash = {path = "../util/hash", version = "= 0.101.4"}
secp256k1 = {version = "0.20", features = ["recovery"], optional = true }
trust-dns-resolver = { version = "0.20", optional = true }
snap = "1"
ckb-types = { path = "../util/types", version = "= 0.101.4" }
ipnetwork = "0.18"
serde_json = "1.0"
bloom-filters = "0.1"
ckb-spawn = { path = "../util/spawn", version = "= 0.101.4" }

<<<<<<< HEAD
p2p = { version="0.4.0-alpha.2", package="tentacle", features = ["upnp", "parking_lot"] }
# lock p2p deps, update devtools/ci/check-cargotoml.sh as well when removing this
tokio-yamux = "=0.3.2"
=======
p2p = { version="=0.4.0-alpha.2", package="tentacle", features = ["upnp", "parking_lot"] }
>>>>>>> f8009e12

[features]
with_sentry = ["sentry"]
with_dns_seeding = ["lazy_static", "bs58", "faster-hex", "trust-dns-resolver", "secp256k1"]

[dev-dependencies]
tempfile = "3.0"
criterion = "0.3"
proptest = "1.0"
num_cpus = "1.10"
once_cell = "1.8.0"

[[bench]]
name = "peer_store"
harness = false
path = "src/benches/peer_store.rs"<|MERGE_RESOLUTION|>--- conflicted
+++ resolved
@@ -33,13 +33,7 @@
 bloom-filters = "0.1"
 ckb-spawn = { path = "../util/spawn", version = "= 0.101.4" }
 
-<<<<<<< HEAD
-p2p = { version="0.4.0-alpha.2", package="tentacle", features = ["upnp", "parking_lot"] }
-# lock p2p deps, update devtools/ci/check-cargotoml.sh as well when removing this
-tokio-yamux = "=0.3.2"
-=======
 p2p = { version="=0.4.0-alpha.2", package="tentacle", features = ["upnp", "parking_lot"] }
->>>>>>> f8009e12
 
 [features]
 with_sentry = ["sentry"]
