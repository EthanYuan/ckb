[package]
name = "ckb-resource"
<<<<<<< HEAD
version = "0.15.0-pre"
=======
version = "0.14.0"
>>>>>>> 10e65c1d
license = "MIT"
authors = ["Nervos Core Dev <dev@nervos.org>"]
edition = "2018"
build = "build.rs"
include = ["/specs", "/ckb.toml", "/ckb-miner.toml"]

[dependencies]
phf = "0.7.21"
includedir = "0.5.0"
tempfile = "3.0"
<<<<<<< HEAD
serde = "1.0"
serde_derive = "1.0"
=======
numext-fixed-hash = { version = "0.1", features = ["support_rand", "support_heapsize", "support_serde"] }
>>>>>>> 10e65c1d

[build-dependencies]
includedir_codegen = "0.5.0"
walkdir = "2.1.4"
numext-fixed-hash = { version = "0.1", features = ["support_rand", "support_heapsize", "support_serde"] }
hash = { path = "../util/hash"}<|MERGE_RESOLUTION|>--- conflicted
+++ resolved
@@ -1,10 +1,6 @@
 [package]
 name = "ckb-resource"
-<<<<<<< HEAD
 version = "0.15.0-pre"
-=======
-version = "0.14.0"
->>>>>>> 10e65c1d
 license = "MIT"
 authors = ["Nervos Core Dev <dev@nervos.org>"]
 edition = "2018"
@@ -15,12 +11,9 @@
 phf = "0.7.21"
 includedir = "0.5.0"
 tempfile = "3.0"
-<<<<<<< HEAD
+numext-fixed-hash = { version = "0.1", features = ["support_rand", "support_heapsize", "support_serde"] }
 serde = "1.0"
 serde_derive = "1.0"
-=======
-numext-fixed-hash = { version = "0.1", features = ["support_rand", "support_heapsize", "support_serde"] }
->>>>>>> 10e65c1d
 
 [build-dependencies]
 includedir_codegen = "0.5.0"
