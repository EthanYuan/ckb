--- conflicted
+++ resolved
@@ -8,12 +8,7 @@
 ///
 /// **This module is for CKB developers and will not guarantee compatibility.** The methods here
 /// will be changed or removed without advanced notification.
-<<<<<<< HEAD
 #[rpc(openrpc)]
-=======
-#[doc(hidden)]
-#[rpc]
->>>>>>> 2470dc7f
 #[async_trait]
 pub trait DebugRpc {
     /// Dumps jemalloc memory profiling information into a file.
