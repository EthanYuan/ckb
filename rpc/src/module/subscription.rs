use async_trait::async_trait;
use ckb_async_runtime::Handle;
use ckb_jsonrpc_types::Topic;
use ckb_notify::NotifyController;
<<<<<<< HEAD
=======
use ckb_stop_handler::new_tokio_exit_rx;
>>>>>>> 2470dc7f
use futures_util::{stream::BoxStream, Stream};
use jsonrpc_core::Result;
use jsonrpc_utils::{pub_sub::PublishMsg, rpc};
use tokio::sync::broadcast;

/// RPC Module Subscription that CKB node will push new messages to subscribers.
///
/// RPC subscriptions require a full duplex connection. CKB offers such connections in the form of
/// TCP (enable with `rpc.tcp_listen_address` configuration option) and WebSocket (enable with
/// `rpc.ws_listen_address`).
///
/// ###### Examples
///
/// TCP RPC subscription:
///
/// ```bash
/// telnet localhost 18114
/// > {"id": 2, "jsonrpc": "2.0", "method": "subscribe", "params": ["new_tip_header"]}
/// < {"jsonrpc":"2.0","result":"0x0","id":2}
/// < {"jsonrpc":"2.0","method":"subscribe","params":{"result":"...block header json...",
///"subscription":0}}
/// < {"jsonrpc":"2.0","method":"subscribe","params":{"result":"...block header json...",
///"subscription":0}}
/// < ...
/// > {"id": 2, "jsonrpc": "2.0", "method": "unsubscribe", "params": ["0x0"]}
/// < {"jsonrpc":"2.0","result":true,"id":2}
/// ```
///
/// WebSocket RPC subscription:
///
/// ```javascript
/// let socket = new WebSocket("ws://localhost:28114")
///
/// socket.onmessage = function(event) {
///   console.log(`Data received from server: ${event.data}`);
/// }
///
/// socket.send(`{"id": 2, "jsonrpc": "2.0", "method": "subscribe", "params": ["new_tip_header"]}`)
///
/// socket.send(`{"id": 2, "jsonrpc": "2.0", "method": "unsubscribe", "params": ["0x0"]}`)
/// ```
#[allow(clippy::needless_return)]
<<<<<<< HEAD
#[rpc(openrpc)]
=======
#[rpc]
>>>>>>> 2470dc7f
#[async_trait]
pub trait SubscriptionRpc {
    /// Context to implement the subscription RPC.

    /// The stream of subscription messages.
    type S: Stream<Item = PublishMsg<String>> + Send + 'static;
<<<<<<< HEAD
    /// #### Method `subscribe`
=======
>>>>>>> 2470dc7f
    /// Subscribes to a topic.
    ///
    /// ###### Params
    ///
    /// * `topic` - Subscription topic (enum: new_tip_header | new_tip_block | new_transaction | proposed_transaction | rejected_transaction)
    ///
    /// ###### Returns
    ///
    /// This RPC returns the subscription ID as the result. CKB node will push messages in the subscribed
    /// topics to the current RPC connection. The subscript ID is also attached as
    /// `params.subscription` in the push messages.
    ///
    /// Example push message:
    ///
    /// ```json+skip
    /// {
    ///   "jsonrpc": "2.0",
    ///   "method": "subscribe",
    ///   "params": {
    ///     "result": { ... },
    ///     "subscription": "0x2a"
    ///   }
    /// }
    /// ```
    ///
    /// ##### Topics
    ///
    /// ###### `new_tip_header`
    ///
    /// Whenever there's a block that is appended to the canonical chain, the CKB node will publish the
    /// block header to subscribers.
    ///
    /// The type of the `params.result` in the push message is [`HeaderView`](../../ckb_jsonrpc_types/struct.HeaderView.html).
    ///
    /// ###### `new_tip_block`
    ///
    /// Whenever there's a block that is appended to the canonical chain, the CKB node will publish the
    /// whole block to subscribers.
    ///
    /// The type of the `params.result` in the push message is [`BlockView`](../../ckb_jsonrpc_types/struct.BlockView.html).
    ///
    /// ###### `new_transaction`
    ///
    /// Subscribers will get notified when a new transaction is submitted to the pool.
    ///
    /// The type of the `params.result` in the push message is [`PoolTransactionEntry`](../../ckb_jsonrpc_types/struct.PoolTransactionEntry.html).
    ///
    /// ###### `proposed_transaction`
    ///
    /// Subscribers will get notified when an in-pool transaction is proposed by chain.
    ///
    /// The type of the `params.result` in the push message is [`PoolTransactionEntry`](../../ckb_jsonrpc_types/struct.PoolTransactionEntry.html).
    ///
    /// ###### `rejected_transaction`
    ///
    /// Subscribers will get notified when a pending transaction is rejected by tx-pool.
    ///
    /// The type of the `params.result` in the push message is an array contain:
    ///
    /// The type of the `params.result` in the push message is a two-elements array, where
    ///
    /// -   the first item type is [`PoolTransactionEntry`](../../ckb_jsonrpc_types/struct.PoolTransactionEntry.html), and
    /// -   the second item type is [`PoolTransactionReject`](../../ckb_jsonrpc_types/struct.PoolTransactionReject.html).
    ///
    /// ###### Examples
    ///
    /// Subscribe Request
    ///
    /// ```json
    /// {
    ///   "id": 42,
    ///   "jsonrpc": "2.0",
    ///   "method": "subscribe",
    ///   "params": [
    ///     "new_tip_header"
    ///   ]
    /// }
    /// ```
    ///
    /// Subscribe Response
    ///
    /// ```json
    /// {
    ///   "id": 42,
    ///   "jsonrpc": "2.0",
    ///   "result": "0xf3"
    /// }
    /// ```
<<<<<<< HEAD
    ///
    /// #### Method `unsubscribe`
    /// * `unsubscribe(id)`
    ///     * `id`: `string`
    /// * result: `boolean`
    ///
    /// Unsubscribes from a subscribed topic.
    /// ###### Params
    /// *   `id` - Subscription ID
    ///
    /// ###### Examples
=======
    ///
>>>>>>> 2470dc7f
    /// Unsubscribe Request
    ///
    /// ```json
    /// {
    ///   "id": 42,
    ///   "jsonrpc": "2.0",
    ///   "method": "unsubscribe",
    ///   "params": [
    ///     "0xf3"
    ///   ]
    /// }
    /// ```
    ///
    /// Unsubscribe Response
    ///
    /// ```json
    /// {
    ///  "id": 42,
    ///  "jsonrpc": "2.0",
    ///  "result": true
    /// }
    /// ```
    ///
    #[rpc(pub_sub(notify = "subscribe", unsubscribe = "unsubscribe"))]
    fn subscribe(&self, topic: Topic) -> Result<Self::S>;
}

#[derive(Clone)]
pub struct SubscriptionRpcImpl {
    pub new_tip_header_sender: broadcast::Sender<PublishMsg<String>>,
    pub new_tip_block_sender: broadcast::Sender<PublishMsg<String>>,
    pub new_transaction_sender: broadcast::Sender<PublishMsg<String>>,
    pub proposed_transaction_sender: broadcast::Sender<PublishMsg<String>>,
    pub new_reject_transaction_sender: broadcast::Sender<PublishMsg<String>>,
}

macro_rules! publiser_send {
    ($ty:ty, $info:expr, $sender:ident) => {{
        let msg: $ty = $info.into();
        let json_string = serde_json::to_string(&msg).expect("serialization should be ok");
        drop($sender.send(PublishMsg::result(&json_string)));
    }};
}

#[async_trait]
impl SubscriptionRpc for SubscriptionRpcImpl {
    type S = BoxStream<'static, PublishMsg<String>>;
    fn subscribe(&self, topic: Topic) -> Result<Self::S> {
        let tx = match topic {
            Topic::NewTipHeader => self.new_tip_header_sender.clone(),
            Topic::NewTipBlock => self.new_tip_block_sender.clone(),
            Topic::NewTransaction => self.new_transaction_sender.clone(),
            Topic::ProposedTransaction => self.proposed_transaction_sender.clone(),
            Topic::RejectedTransaction => self.new_reject_transaction_sender.clone(),
        };
        Ok(Box::pin(async_stream::stream! {
               while let Ok(msg) = tx.clone().subscribe().recv().await {
                    yield msg;
               }
        }))
    }
}

impl SubscriptionRpcImpl {
<<<<<<< HEAD
    pub async fn new(notify_controller: NotifyController, handle: Handle) -> Self {
        const SUBSCRIBER_NAME: &str = "TcpSubscription";

        let mut new_block_receiver = notify_controller
            .subscribe_new_block(SUBSCRIBER_NAME.to_string())
            .await;
        let mut new_transaction_receiver = notify_controller
            .subscribe_new_transaction(SUBSCRIBER_NAME.to_string())
            .await;
        let mut proposed_transaction_receiver = notify_controller
            .subscribe_proposed_transaction(SUBSCRIBER_NAME.to_string())
            .await;
        let mut reject_transaction_receiver = notify_controller
            .subscribe_reject_transaction(SUBSCRIBER_NAME.to_string())
            .await;

=======
    pub fn new(notify_controller: NotifyController, handle: Handle) -> Self {
        const SUBSCRIBER_NAME: &str = "TcpSubscription";

        let mut new_block_receiver =
            handle.block_on(notify_controller.subscribe_new_block(SUBSCRIBER_NAME.to_string()));
        let mut new_transaction_receiver = handle
            .block_on(notify_controller.subscribe_new_transaction(SUBSCRIBER_NAME.to_string()));
        let mut proposed_transaction_receiver = handle.block_on(
            notify_controller.subscribe_proposed_transaction(SUBSCRIBER_NAME.to_string()),
        );
        let mut reject_transaction_receiver = handle
            .block_on(notify_controller.subscribe_reject_transaction(SUBSCRIBER_NAME.to_string()));

>>>>>>> 2470dc7f
        let (new_tip_header_sender, _) = broadcast::channel(10);
        let (new_tip_block_sender, _) = broadcast::channel(10);
        let (proposed_transaction_sender, _) = broadcast::channel(10);
        let (new_transaction_sender, _) = broadcast::channel(10);
        let (new_reject_transaction_sender, _) = broadcast::channel(10);

<<<<<<< HEAD
=======
        let stop_rx = new_tokio_exit_rx();
>>>>>>> 2470dc7f
        handle.spawn({
            let new_tip_header_sender = new_tip_header_sender.clone();
            let new_tip_block_sender = new_tip_block_sender.clone();
            let new_transaction_sender = new_transaction_sender.clone();
            let proposed_transaction_sender = proposed_transaction_sender.clone();
            let new_reject_transaction_sender = new_reject_transaction_sender.clone();
            async move {
<<<<<<< HEAD
            loop {
                tokio::select! {
                    Some(block) = new_block_receiver.recv() => {
                        publiser_send!(ckb_jsonrpc_types::HeaderView, block.header(), new_tip_header_sender);
                        publiser_send!(ckb_jsonrpc_types::BlockView, block, new_tip_block_sender);
                    },
                    Some(tx_entry) = new_transaction_receiver.recv() => {
                        publiser_send!(ckb_jsonrpc_types::PoolTransactionEntry, tx_entry, new_transaction_sender);
                    },
                    Some(tx_entry) = proposed_transaction_receiver.recv() => {
                        publiser_send!(ckb_jsonrpc_types::PoolTransactionEntry, tx_entry, proposed_transaction_sender);
                    },
                    Some((tx_entry, reject)) = reject_transaction_receiver.recv() => {
                        publiser_send!((ckb_jsonrpc_types::PoolTransactionEntry, ckb_jsonrpc_types::PoolTransactionReject),
                                        (tx_entry.into(), reject.into()),
                                        new_reject_transaction_sender);
=======
                loop {
                    tokio::select! {
                        Some(block) = new_block_receiver.recv() => {
                            publiser_send!(ckb_jsonrpc_types::HeaderView, block.header(), new_tip_header_sender);
                            publiser_send!(ckb_jsonrpc_types::BlockView, block, new_tip_block_sender);
                        },
                        Some(tx_entry) = new_transaction_receiver.recv() => {
                            publiser_send!(ckb_jsonrpc_types::PoolTransactionEntry, tx_entry, new_transaction_sender);
                        },
                        Some(tx_entry) = proposed_transaction_receiver.recv() => {
                            publiser_send!(ckb_jsonrpc_types::PoolTransactionEntry, tx_entry, proposed_transaction_sender);
                        },
                        Some((tx_entry, reject)) = reject_transaction_receiver.recv() => {
                            publiser_send!((ckb_jsonrpc_types::PoolTransactionEntry, ckb_jsonrpc_types::PoolTransactionReject),
                                            (tx_entry.into(), reject.into()),
                                            new_reject_transaction_sender);
                        }
                        _ = stop_rx.cancelled() => {
                            break;
                        },
                        else => break,
>>>>>>> 2470dc7f
                    }
                }
            }
        }});

        Self {
            new_tip_header_sender,
            new_tip_block_sender,
            new_transaction_sender,
            proposed_transaction_sender,
            new_reject_transaction_sender,
        }
    }
}<|MERGE_RESOLUTION|>--- conflicted
+++ resolved
@@ -2,10 +2,7 @@
 use ckb_async_runtime::Handle;
 use ckb_jsonrpc_types::Topic;
 use ckb_notify::NotifyController;
-<<<<<<< HEAD
-=======
 use ckb_stop_handler::new_tokio_exit_rx;
->>>>>>> 2470dc7f
 use futures_util::{stream::BoxStream, Stream};
 use jsonrpc_core::Result;
 use jsonrpc_utils::{pub_sub::PublishMsg, rpc};
@@ -48,21 +45,14 @@
 /// socket.send(`{"id": 2, "jsonrpc": "2.0", "method": "unsubscribe", "params": ["0x0"]}`)
 /// ```
 #[allow(clippy::needless_return)]
-<<<<<<< HEAD
 #[rpc(openrpc)]
-=======
-#[rpc]
->>>>>>> 2470dc7f
 #[async_trait]
 pub trait SubscriptionRpc {
     /// Context to implement the subscription RPC.
 
     /// The stream of subscription messages.
     type S: Stream<Item = PublishMsg<String>> + Send + 'static;
-<<<<<<< HEAD
     /// #### Method `subscribe`
-=======
->>>>>>> 2470dc7f
     /// Subscribes to a topic.
     ///
     /// ###### Params
@@ -151,7 +141,6 @@
     ///   "result": "0xf3"
     /// }
     /// ```
-<<<<<<< HEAD
     ///
     /// #### Method `unsubscribe`
     /// * `unsubscribe(id)`
@@ -163,9 +152,6 @@
     /// *   `id` - Subscription ID
     ///
     /// ###### Examples
-=======
-    ///
->>>>>>> 2470dc7f
     /// Unsubscribe Request
     ///
     /// ```json
@@ -230,24 +216,6 @@
 }
 
 impl SubscriptionRpcImpl {
-<<<<<<< HEAD
-    pub async fn new(notify_controller: NotifyController, handle: Handle) -> Self {
-        const SUBSCRIBER_NAME: &str = "TcpSubscription";
-
-        let mut new_block_receiver = notify_controller
-            .subscribe_new_block(SUBSCRIBER_NAME.to_string())
-            .await;
-        let mut new_transaction_receiver = notify_controller
-            .subscribe_new_transaction(SUBSCRIBER_NAME.to_string())
-            .await;
-        let mut proposed_transaction_receiver = notify_controller
-            .subscribe_proposed_transaction(SUBSCRIBER_NAME.to_string())
-            .await;
-        let mut reject_transaction_receiver = notify_controller
-            .subscribe_reject_transaction(SUBSCRIBER_NAME.to_string())
-            .await;
-
-=======
     pub fn new(notify_controller: NotifyController, handle: Handle) -> Self {
         const SUBSCRIBER_NAME: &str = "TcpSubscription";
 
@@ -261,17 +229,13 @@
         let mut reject_transaction_receiver = handle
             .block_on(notify_controller.subscribe_reject_transaction(SUBSCRIBER_NAME.to_string()));
 
->>>>>>> 2470dc7f
         let (new_tip_header_sender, _) = broadcast::channel(10);
         let (new_tip_block_sender, _) = broadcast::channel(10);
         let (proposed_transaction_sender, _) = broadcast::channel(10);
         let (new_transaction_sender, _) = broadcast::channel(10);
         let (new_reject_transaction_sender, _) = broadcast::channel(10);
 
-<<<<<<< HEAD
-=======
         let stop_rx = new_tokio_exit_rx();
->>>>>>> 2470dc7f
         handle.spawn({
             let new_tip_header_sender = new_tip_header_sender.clone();
             let new_tip_block_sender = new_tip_block_sender.clone();
@@ -279,24 +243,6 @@
             let proposed_transaction_sender = proposed_transaction_sender.clone();
             let new_reject_transaction_sender = new_reject_transaction_sender.clone();
             async move {
-<<<<<<< HEAD
-            loop {
-                tokio::select! {
-                    Some(block) = new_block_receiver.recv() => {
-                        publiser_send!(ckb_jsonrpc_types::HeaderView, block.header(), new_tip_header_sender);
-                        publiser_send!(ckb_jsonrpc_types::BlockView, block, new_tip_block_sender);
-                    },
-                    Some(tx_entry) = new_transaction_receiver.recv() => {
-                        publiser_send!(ckb_jsonrpc_types::PoolTransactionEntry, tx_entry, new_transaction_sender);
-                    },
-                    Some(tx_entry) = proposed_transaction_receiver.recv() => {
-                        publiser_send!(ckb_jsonrpc_types::PoolTransactionEntry, tx_entry, proposed_transaction_sender);
-                    },
-                    Some((tx_entry, reject)) = reject_transaction_receiver.recv() => {
-                        publiser_send!((ckb_jsonrpc_types::PoolTransactionEntry, ckb_jsonrpc_types::PoolTransactionReject),
-                                        (tx_entry.into(), reject.into()),
-                                        new_reject_transaction_sender);
-=======
                 loop {
                     tokio::select! {
                         Some(block) = new_block_receiver.recv() => {
@@ -318,11 +264,10 @@
                             break;
                         },
                         else => break,
->>>>>>> 2470dc7f
                     }
                 }
             }
-        }});
+        });
 
         Self {
             new_tip_header_sender,
