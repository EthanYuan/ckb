use crate::IoHandler;
use axum::routing::post;
use axum::{Extension, Router};
use ckb_app_config::RpcConfig;
<<<<<<< HEAD
=======
use ckb_async_runtime::Handle;
>>>>>>> 2470dc7f
use ckb_error::AnyError;
use ckb_logger::info;

use ckb_stop_handler::{new_tokio_exit_rx, CancellationToken};
use futures_util::{SinkExt, TryStreamExt};
use jsonrpc_core::MetaIoHandler;
use jsonrpc_utils::axum_utils::{handle_jsonrpc, handle_jsonrpc_ws};
use jsonrpc_utils::pub_sub::Session;
use jsonrpc_utils::stream::{serve_stream_sink, StreamMsg, StreamServerConfig};
use std::net::{SocketAddr, ToSocketAddrs};
use std::sync::Arc;
use std::time::Duration;
use tokio::net::TcpListener;
<<<<<<< HEAD

=======
>>>>>>> 2470dc7f
use tokio_util::codec::{FramedRead, FramedWrite, LinesCodec, LinesCodecError};
use tower_http::timeout::TimeoutLayer;

#[doc(hidden)]
#[derive(Debug)]
pub struct RpcServer {
    pub http_address: SocketAddr,
    pub tcp_address: Option<SocketAddr>,
    pub ws_address: Option<SocketAddr>,
}

impl RpcServer {
    /// Creates an RPC server.
    ///
    /// ## Parameters
    ///
    /// * `config` - RPC config options.
    /// * `io_handler` - RPC methods handler. See [ServiceBuilder](../service_builder/struct.ServiceBuilder.html).
<<<<<<< HEAD
    pub async fn new(config: RpcConfig, io_handler: IoHandler) -> Self {
        let rpc = Arc::new(io_handler);

        let http_address = Self::start_server(&rpc, config.listen_address.to_owned())
            .await
            .map(|local_addr| {
                info!("Listen HTTP RPCServer on address: {}", local_addr);
                local_addr
            })
            .unwrap();

        let ws_address = if let Some(addr) = config.ws_listen_address {
            let local_addr = Self::start_server(&rpc, addr).await.map(|addr| {
=======
    pub fn new(config: RpcConfig, io_handler: IoHandler, handler: Handle) -> Self {
        let rpc = Arc::new(io_handler);

        let http_address = Self::start_server(
            &rpc,
            config.listen_address.to_owned(),
            handler.clone(),
            false,
        )
        .map(|local_addr| {
            info!("Listen HTTP RPCServer on address: {}", local_addr);
            local_addr
        })
        .unwrap();

        let ws_address = if let Some(addr) = config.ws_listen_address {
            let local_addr = Self::start_server(&rpc, addr, handler.clone(), true).map(|addr| {
>>>>>>> 2470dc7f
                info!("Listen WebSocket RPCServer on address: {}", addr);
                addr
            });
            local_addr.ok()
        } else {
            None
        };

        let tcp_address = if let Some(addr) = config.tcp_listen_address {
<<<<<<< HEAD
            let local_addr = Self::start_tcp_server(rpc, addr).await.map(|addr| {
                info!("Listen TCP RPCServer on address: {}", addr);
                addr
            });
=======
            let local_addr = handler.block_on(Self::start_tcp_server(rpc, addr));
            if let Ok(addr) = &local_addr {
                info!("Listen TCP RPCServer on address: {}", addr);
            };
>>>>>>> 2470dc7f
            local_addr.ok()
        } else {
            None
        };

        Self {
            http_address,
            tcp_address,
            ws_address,
        }
    }

<<<<<<< HEAD
    async fn start_server(
        rpc: &Arc<MetaIoHandler<Option<Session>>>,
        address: String,
=======
    fn start_server(
        rpc: &Arc<MetaIoHandler<Option<Session>>>,
        address: String,
        handler: Handle,
        enable_websocket: bool,
>>>>>>> 2470dc7f
    ) -> Result<SocketAddr, AnyError> {
        let stream_config = StreamServerConfig::default()
            .with_channel_size(4)
            .with_pipeline_size(4);

<<<<<<< HEAD
        let ws_config = stream_config.clone().with_keep_alive(true);

        // HTTP and WS server.
        let method_router =
            post(handle_jsonrpc::<Option<Session>>).get(handle_jsonrpc_ws::<Option<Session>>);
        let app = Router::new()
            .route("/", method_router.clone())
            .route("/*path", method_router)
            .layer(Extension(Arc::clone(rpc)))
            .layer(Extension(ws_config))
            .layer(TimeoutLayer::new(Duration::from_secs(30)));

        let (tx_addr, rx_addr) = tokio::sync::oneshot::channel::<SocketAddr>();
        tokio::spawn({
            async move {
                let server = axum::Server::bind(
                    &address
                        .to_socket_addrs()
                        .expect("config listen_address parsed")
                        .next()
                        .expect("config listen_address parsed"),
                )
                .serve(app.clone().into_make_service());

                let _ = tx_addr.send(server.local_addr());
                let graceful = server.with_graceful_shutdown(async move {
                    let exit = new_tokio_exit_rx();
                    exit.cancelled().await;
                });
                drop(graceful.await);
            }
        });
        Ok(rx_addr.await?)
=======
        // HTTP and WS server.
        let method_router =
            post(handle_jsonrpc::<Option<Session>>).get(handle_jsonrpc_ws::<Option<Session>>);
        let mut app = Router::new()
            .route("/", method_router.clone())
            .route("/*path", method_router)
            .layer(Extension(Arc::clone(rpc)))
            .layer(TimeoutLayer::new(Duration::from_secs(30)));

        if enable_websocket {
            let ws_config: StreamServerConfig =
                stream_config
                    .with_keep_alive(true)
                    .with_shutdown(async move {
                        let exit = new_tokio_exit_rx();
                        exit.cancelled().await;
                    });
            app = app.layer(Extension(ws_config));
        }

        let (tx_addr, rx_addr) = tokio::sync::oneshot::channel::<SocketAddr>();

        handler.spawn(async move {
            let server = axum::Server::bind(
                &address
                    .to_socket_addrs()
                    .expect("config listen_address parsed")
                    .next()
                    .expect("config listen_address parsed"),
            )
            .serve(app.clone().into_make_service());

            let _ = tx_addr.send(server.local_addr());
            let graceful = server.with_graceful_shutdown(async move {
                let exit = new_tokio_exit_rx();
                exit.cancelled().await;
            });
            drop(graceful.await);
        });

        let rx_addr = handler.block_on(rx_addr)?;
        Ok(rx_addr)
>>>>>>> 2470dc7f
    }

    async fn start_tcp_server(
        rpc: Arc<MetaIoHandler<Option<Session>>>,
        tcp_listen_address: String,
    ) -> Result<SocketAddr, AnyError> {
        // TCP server with line delimited json codec.
        let listener = TcpListener::bind(tcp_listen_address).await?;
        let tcp_address = listener.local_addr()?;
        tokio::spawn(async move {
            let codec = LinesCodec::new_with_max_length(2 * 1024 * 1024);
            let stream_config = StreamServerConfig::default()
                .with_channel_size(4)
<<<<<<< HEAD
                .with_keep_alive(true)
                .with_keep_alive_duration(Duration::from_secs(60))
=======
>>>>>>> 2470dc7f
                .with_pipeline_size(4);

            let exit_signal: CancellationToken = new_tokio_exit_rx();
            tokio::select! {
                _ = async {
                        while let Ok((stream, _)) = listener.accept().await {
                            let rpc = Arc::clone(&rpc);
                            let stream_config = stream_config.clone();
                            let codec = codec.clone();
                            tokio::spawn(async move {
                                let (r, w) = stream.into_split();
                                let r = FramedRead::new(r, codec.clone()).map_ok(StreamMsg::Str);
                                let w = FramedWrite::new(w, codec).with(|msg| async move {
                                    Ok::<_, LinesCodecError>(match msg {
                                        StreamMsg::Str(msg) => msg,
                                        _ => "".into(),
                                    })
                                });
                                tokio::pin!(w);
                                let exit_signal: CancellationToken = new_tokio_exit_rx();
                                tokio::select! {
                                    result = serve_stream_sink(&rpc, w, r, stream_config) => {
                                        if let Err(err) = result {
                                            info!("TCP RPCServer error: {:?}", err);
                                        }
                                    }
                                    _ = exit_signal.cancelled() => {}
                                }
                            });
                        }
                    } => {},
                _ = exit_signal.cancelled() => {
                    info!("TCP RPCServer stopped");
                }
            }
        });
        Ok(tcp_address)
    }
}<|MERGE_RESOLUTION|>--- conflicted
+++ resolved
@@ -2,10 +2,7 @@
 use axum::routing::post;
 use axum::{Extension, Router};
 use ckb_app_config::RpcConfig;
-<<<<<<< HEAD
-=======
 use ckb_async_runtime::Handle;
->>>>>>> 2470dc7f
 use ckb_error::AnyError;
 use ckb_logger::info;
 
@@ -19,10 +16,6 @@
 use std::sync::Arc;
 use std::time::Duration;
 use tokio::net::TcpListener;
-<<<<<<< HEAD
-
-=======
->>>>>>> 2470dc7f
 use tokio_util::codec::{FramedRead, FramedWrite, LinesCodec, LinesCodecError};
 use tower_http::timeout::TimeoutLayer;
 
@@ -41,21 +34,6 @@
     ///
     /// * `config` - RPC config options.
     /// * `io_handler` - RPC methods handler. See [ServiceBuilder](../service_builder/struct.ServiceBuilder.html).
-<<<<<<< HEAD
-    pub async fn new(config: RpcConfig, io_handler: IoHandler) -> Self {
-        let rpc = Arc::new(io_handler);
-
-        let http_address = Self::start_server(&rpc, config.listen_address.to_owned())
-            .await
-            .map(|local_addr| {
-                info!("Listen HTTP RPCServer on address: {}", local_addr);
-                local_addr
-            })
-            .unwrap();
-
-        let ws_address = if let Some(addr) = config.ws_listen_address {
-            let local_addr = Self::start_server(&rpc, addr).await.map(|addr| {
-=======
     pub fn new(config: RpcConfig, io_handler: IoHandler, handler: Handle) -> Self {
         let rpc = Arc::new(io_handler);
 
@@ -73,7 +51,6 @@
 
         let ws_address = if let Some(addr) = config.ws_listen_address {
             let local_addr = Self::start_server(&rpc, addr, handler.clone(), true).map(|addr| {
->>>>>>> 2470dc7f
                 info!("Listen WebSocket RPCServer on address: {}", addr);
                 addr
             });
@@ -83,17 +60,10 @@
         };
 
         let tcp_address = if let Some(addr) = config.tcp_listen_address {
-<<<<<<< HEAD
-            let local_addr = Self::start_tcp_server(rpc, addr).await.map(|addr| {
-                info!("Listen TCP RPCServer on address: {}", addr);
-                addr
-            });
-=======
             let local_addr = handler.block_on(Self::start_tcp_server(rpc, addr));
             if let Ok(addr) = &local_addr {
                 info!("Listen TCP RPCServer on address: {}", addr);
             };
->>>>>>> 2470dc7f
             local_addr.ok()
         } else {
             None
@@ -106,57 +76,16 @@
         }
     }
 
-<<<<<<< HEAD
-    async fn start_server(
-        rpc: &Arc<MetaIoHandler<Option<Session>>>,
-        address: String,
-=======
     fn start_server(
         rpc: &Arc<MetaIoHandler<Option<Session>>>,
         address: String,
         handler: Handle,
         enable_websocket: bool,
->>>>>>> 2470dc7f
     ) -> Result<SocketAddr, AnyError> {
         let stream_config = StreamServerConfig::default()
             .with_channel_size(4)
             .with_pipeline_size(4);
 
-<<<<<<< HEAD
-        let ws_config = stream_config.clone().with_keep_alive(true);
-
-        // HTTP and WS server.
-        let method_router =
-            post(handle_jsonrpc::<Option<Session>>).get(handle_jsonrpc_ws::<Option<Session>>);
-        let app = Router::new()
-            .route("/", method_router.clone())
-            .route("/*path", method_router)
-            .layer(Extension(Arc::clone(rpc)))
-            .layer(Extension(ws_config))
-            .layer(TimeoutLayer::new(Duration::from_secs(30)));
-
-        let (tx_addr, rx_addr) = tokio::sync::oneshot::channel::<SocketAddr>();
-        tokio::spawn({
-            async move {
-                let server = axum::Server::bind(
-                    &address
-                        .to_socket_addrs()
-                        .expect("config listen_address parsed")
-                        .next()
-                        .expect("config listen_address parsed"),
-                )
-                .serve(app.clone().into_make_service());
-
-                let _ = tx_addr.send(server.local_addr());
-                let graceful = server.with_graceful_shutdown(async move {
-                    let exit = new_tokio_exit_rx();
-                    exit.cancelled().await;
-                });
-                drop(graceful.await);
-            }
-        });
-        Ok(rx_addr.await?)
-=======
         // HTTP and WS server.
         let method_router =
             post(handle_jsonrpc::<Option<Session>>).get(handle_jsonrpc_ws::<Option<Session>>);
@@ -199,7 +128,6 @@
 
         let rx_addr = handler.block_on(rx_addr)?;
         Ok(rx_addr)
->>>>>>> 2470dc7f
     }
 
     async fn start_tcp_server(
@@ -213,11 +141,6 @@
             let codec = LinesCodec::new_with_max_length(2 * 1024 * 1024);
             let stream_config = StreamServerConfig::default()
                 .with_channel_size(4)
-<<<<<<< HEAD
-                .with_keep_alive(true)
-                .with_keep_alive_duration(Duration::from_secs(60))
-=======
->>>>>>> 2470dc7f
                 .with_pipeline_size(4);
 
             let exit_signal: CancellationToken = new_tokio_exit_rx();
