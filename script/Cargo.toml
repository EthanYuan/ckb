[package]
name = "ckb-script"
version = "0.115.0-pre"
license = "MIT"
authors = ["Nervos Core Dev <dev@nervos.org>"]
edition = "2021"
build = "build.rs"
description = "CKB component to run the type/lock scripts."
homepage = "https://github.com/nervosnetwork/ckb"
repository = "https://github.com/nervosnetwork/ckb"

[features]
default = ["logging", "detect-asm"]

asm = ["ckb-vm/asm"]
detect-asm = ["ckb-vm/detect-asm"]
logging = ["ckb-logger"]
flatmemory = []

[dependencies]
ckb-traits = { path = "../traits", version = "= 0.115.0-pre" }
byteorder = "1.3.1"
<<<<<<< HEAD
ckb-types = { path = "../util/types", version = "= 0.114.0-pre" }
ckb-hash = { path = "../util/hash", version = "= 0.114.0-pre" }
ckb-vm = { git = "https://github.com/nervosnetwork/ckb-vm", branch = "release-0.24", default-features = false }
=======
ckb-types = { path = "../util/types", version = "= 0.115.0-pre" }
ckb-hash = { path = "../util/hash", version = "= 0.115.0-pre" }
ckb-vm = { git = "https://github.com/chenyukang/ckb-vm.git", version = "=0.24.9", default-features = false, branch = "yukang-local-changes"}
>>>>>>> 8a99a453
faster-hex = "0.6"
ckb-logger = { path = "../util/logger", version = "= 0.115.0-pre", optional = true }
serde = { version = "1.0", features = ["derive"] }
ckb-error = { path = "../error", version = "= 0.115.0-pre" }
ckb-chain-spec = { path = "../spec", version = "= 0.115.0-pre" }
tokio = { version = "1.35.0", features = ["rt-multi-thread"] }

[dev-dependencies]
proptest = "1.0"
ckb-db = { path = "../db", version = "= 0.115.0-pre" }
ckb-store = { path = "../store", version = "= 0.115.0-pre" }
ckb-test-chain-utils = { path = "../util/test-chain-utils", version = "= 0.115.0-pre" }
tiny-keccak = { version = "2.0", features = ["sha3"] }
ckb-crypto = { path = "../util/crypto", version = "= 0.115.0-pre" }
ckb-db-schema = { path = "../db-schema", version = "= 0.115.0-pre" }
tempfile.workspace = true
rand = "0.8.4"<|MERGE_RESOLUTION|>--- conflicted
+++ resolved
@@ -20,15 +20,9 @@
 [dependencies]
 ckb-traits = { path = "../traits", version = "= 0.115.0-pre" }
 byteorder = "1.3.1"
-<<<<<<< HEAD
-ckb-types = { path = "../util/types", version = "= 0.114.0-pre" }
-ckb-hash = { path = "../util/hash", version = "= 0.114.0-pre" }
-ckb-vm = { git = "https://github.com/nervosnetwork/ckb-vm", branch = "release-0.24", default-features = false }
-=======
 ckb-types = { path = "../util/types", version = "= 0.115.0-pre" }
 ckb-hash = { path = "../util/hash", version = "= 0.115.0-pre" }
-ckb-vm = { git = "https://github.com/chenyukang/ckb-vm.git", version = "=0.24.9", default-features = false, branch = "yukang-local-changes"}
->>>>>>> 8a99a453
+ckb-vm = { git = "https://github.com/nervosnetwork/ckb-vm", branch = "release-0.24", default-features = false }
 faster-hex = "0.6"
 ckb-logger = { path = "../util/logger", version = "= 0.115.0-pre", optional = true }
 serde = { version = "1.0", features = ["derive"] }
