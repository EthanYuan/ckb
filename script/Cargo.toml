--- conflicted
+++ resolved
@@ -22,11 +22,7 @@
 byteorder = "1.3.1"
 ckb-types = { path = "../util/types", version = "= 0.116.0-pre" }
 ckb-hash = { path = "../util/hash", version = "= 0.116.0-pre" }
-<<<<<<< HEAD
 ckb-vm = { git = "https://github.com/libraries/ckb-vm", branch = "release-0.24-spawn", default-features = false }
-=======
-ckb-vm = { git = "https://github.com/chenyukang/ckb-vm.git", version = "=0.24.9", default-features = false, branch = "yukang-local-changes"}
->>>>>>> 362aadc4
 faster-hex = "0.6"
 ckb-logger = { path = "../util/logger", version = "= 0.116.0-pre", optional = true }
 serde = { version = "1.0", features = ["derive"] }
