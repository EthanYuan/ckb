--- conflicted
+++ resolved
@@ -693,11 +693,7 @@
         let mut cycles = 0;
 
         let groups: Vec<_> = self.groups().collect();
-<<<<<<< HEAD
-        for (_idx, (_hash, group)) in groups.iter().enumerate() {
-=======
         for (_hash, group) in groups.iter() {
->>>>>>> f7599d25
             // vm should early return invalid cycles
             let remain_cycles = limit_cycles.checked_sub(cycles).ok_or_else(|| {
                 ScriptError::Other(format!("expect invalid cycles {limit_cycles} {cycles}"))
