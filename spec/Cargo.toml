[package]
name = "ckb-chain-spec"
<<<<<<< HEAD
version = "0.113.1"
=======
version = "0.114.0"
>>>>>>> 0c8711e8
license = "MIT"
authors = ["Nervos Core Dev <dev@nervos.org>"]
edition = "2021"
description = "The CKB block chain specification"
homepage = "https://github.com/nervosnetwork/ckb"
repository = "https://github.com/nervosnetwork/ckb"

[dependencies]
serde = { version = "1.0", features = ["derive"] }
toml = "0.5"
cacache = { version = "12.0.0", default-features = false, features = ["tokio-runtime", "mmap"] }
<<<<<<< HEAD
ckb-constant = { path = "../util/constant", version = "= 0.113.1" }
ckb-types = { path = "../util/types", version = "= 0.113.1" }
ckb-pow = { path = "../pow", version = "= 0.113.1" }
ckb-resource = { path = "../resource", version = "= 0.113.1" }
ckb-jsonrpc-types = { path = "../util/jsonrpc-types", version = "= 0.113.1" }
ckb-dao-utils = { path = "../util/dao/utils", version = "= 0.113.1" }
ckb-rational = { path = "../util/rational", version = "= 0.113.1" }
ckb-crypto = { path = "../util/crypto", version = "= 0.113.1"}
ckb-hash = { path = "../util/hash", version = "= 0.113.1"}
ckb-error = { path = "../error", version = "= 0.113.1" }
ckb-traits = { path = "../traits", version = "= 0.113.1" }
ckb-logger = {path = "../util/logger", version = "= 0.113.1"}
=======
ckb-constant = { path = "../util/constant", version = "= 0.114.0" }
ckb-types = { path = "../util/types", version = "= 0.114.0" }
ckb-pow = { path = "../pow", version = "= 0.114.0" }
ckb-resource = { path = "../resource", version = "= 0.114.0" }
ckb-jsonrpc-types = { path = "../util/jsonrpc-types", version = "= 0.114.0" }
ckb-dao-utils = { path = "../util/dao/utils", version = "= 0.114.0" }
ckb-rational = { path = "../util/rational", version = "= 0.114.0" }
ckb-crypto = { path = "../util/crypto", version = "= 0.114.0"}
ckb-hash = { path = "../util/hash", version = "= 0.114.0"}
ckb-error = { path = "../error", version = "= 0.114.0" }
ckb-traits = { path = "../traits", version = "= 0.114.0" }
ckb-logger = {path = "../util/logger", version = "= 0.114.0"}
>>>>>>> 0c8711e8


[dev-dependencies]
tempfile.workspace = true<|MERGE_RESOLUTION|>--- conflicted
+++ resolved
@@ -1,10 +1,6 @@
 [package]
 name = "ckb-chain-spec"
-<<<<<<< HEAD
-version = "0.113.1"
-=======
 version = "0.114.0"
->>>>>>> 0c8711e8
 license = "MIT"
 authors = ["Nervos Core Dev <dev@nervos.org>"]
 edition = "2021"
@@ -16,20 +12,6 @@
 serde = { version = "1.0", features = ["derive"] }
 toml = "0.5"
 cacache = { version = "12.0.0", default-features = false, features = ["tokio-runtime", "mmap"] }
-<<<<<<< HEAD
-ckb-constant = { path = "../util/constant", version = "= 0.113.1" }
-ckb-types = { path = "../util/types", version = "= 0.113.1" }
-ckb-pow = { path = "../pow", version = "= 0.113.1" }
-ckb-resource = { path = "../resource", version = "= 0.113.1" }
-ckb-jsonrpc-types = { path = "../util/jsonrpc-types", version = "= 0.113.1" }
-ckb-dao-utils = { path = "../util/dao/utils", version = "= 0.113.1" }
-ckb-rational = { path = "../util/rational", version = "= 0.113.1" }
-ckb-crypto = { path = "../util/crypto", version = "= 0.113.1"}
-ckb-hash = { path = "../util/hash", version = "= 0.113.1"}
-ckb-error = { path = "../error", version = "= 0.113.1" }
-ckb-traits = { path = "../traits", version = "= 0.113.1" }
-ckb-logger = {path = "../util/logger", version = "= 0.113.1"}
-=======
 ckb-constant = { path = "../util/constant", version = "= 0.114.0" }
 ckb-types = { path = "../util/types", version = "= 0.114.0" }
 ckb-pow = { path = "../pow", version = "= 0.114.0" }
@@ -42,7 +24,6 @@
 ckb-error = { path = "../error", version = "= 0.114.0" }
 ckb-traits = { path = "../traits", version = "= 0.114.0" }
 ckb-logger = {path = "../util/logger", version = "= 0.114.0"}
->>>>>>> 0c8711e8
 
 
 [dev-dependencies]
