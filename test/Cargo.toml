[package]
name = "ckb-test"
<<<<<<< HEAD
version = "0.40.0"
=======
version = "0.41.0"
>>>>>>> d3a609a8
license = "MIT"
authors = ["Nervos Core Dev <dev@nervos.org>"]
edition = "2018"
description = "CKB integration tests."
homepage = "https://github.com/nervosnetwork/ckb"
repository = "https://github.com/nervosnetwork/ckb"

[dependencies]
clap = { version = "2" }
toml = "0.5.0"
<<<<<<< HEAD
ckb-jsonrpc-types = { path = "../util/jsonrpc-types", version = "= 0.40.0" }
ckb-app-config = { path = "../util/app-config", version = "= 0.40.0" }
ckb-network = { path = "../network", version = "= 0.40.0" }
ckb-channel = { path = "../util/channel", version = "= 0.40.0" }
ckb-sync = { path = "../sync", version = "= 0.40.0" }
ckb-types = { path = "../util/types", version = "= 0.40.0" }
ckb-hash = { path = "../util/hash", version = "= 0.40.0" }
ckb-util = { path = "../util", version = "= 0.40.0" }
ckb-chain-spec = { path = "../spec", version = "= 0.40.0" }
ckb-crypto = { path = "../util/crypto", version = "= 0.40.0" }
ckb-dao = { path = "../util/dao", version = "= 0.40.0" }
ckb-dao-utils = { path = "../util/dao/utils", version = "= 0.40.0" }
ckb-test-chain-utils = { path = "../util/test-chain-utils", version = "= 0.40.0" }
ckb-resource = { path = "../resource", version = "= 0.40.0" }
ckb-async-runtime = { path = "../util/runtime", version = "= 0.40.0" }
ckb-stop-handler = { path = "../util/stop-handler", version = "= 0.40.0" }
ckb-error = { path = "../error", version = "= 0.40.0" }
=======
ckb-jsonrpc-types = { path = "../util/jsonrpc-types", version = "= 0.41.0" }
ckb-app-config = { path = "../util/app-config", version = "= 0.41.0" }
ckb-network = { path = "../network", version = "= 0.41.0" }
ckb-channel = { path = "../util/channel", version = "= 0.41.0" }
ckb-types = { path = "../util/types", version = "= 0.41.0" }
ckb-hash = { path = "../util/hash", version = "= 0.41.0" }
ckb-util = { path = "../util", version = "= 0.41.0" }
ckb-chain-spec = { path = "../spec", version = "= 0.41.0" }
ckb-crypto = { path = "../util/crypto", version = "= 0.41.0" }
ckb-dao-utils = { path = "../util/dao/utils", version = "= 0.41.0" }
ckb-test-chain-utils = { path = "../util/test-chain-utils", version = "= 0.41.0" }
ckb-resource = { path = "../resource", version = "= 0.41.0" }
ckb-async-runtime = { path = "../util/runtime", version = "= 0.41.0" }
ckb-stop-handler = { path = "../util/stop-handler", version = "= 0.41.0" }
ckb-logger = { path = "../util/logger", version = "= 0.41.0" }
ckb-logger-config = { path = "../util/logger-config", version = "= 0.41.0" }
ckb-logger-service = { path = "../util/logger-service", version = "= 0.41.0" }
ckb-error = { path = "../error", version = "= 0.41.0" }
ckb-constant = { path = "../util/constant", version = "= 0.41.0" }
>>>>>>> d3a609a8
tempfile = "3.0"
reqwest = { version = "0.10.9", features = ["blocking", "json"] }
rand = "0.7"
faketime = "0.2"
serde_json = "1.0"
lazy_static = "1.4.0"
byteorder = "1.3.1"

# Prevent this from interfering with workspaces
[workspace]
members = ["."]<|MERGE_RESOLUTION|>--- conflicted
+++ resolved
@@ -1,10 +1,6 @@
 [package]
 name = "ckb-test"
-<<<<<<< HEAD
-version = "0.40.0"
-=======
 version = "0.41.0"
->>>>>>> d3a609a8
 license = "MIT"
 authors = ["Nervos Core Dev <dev@nervos.org>"]
 edition = "2018"
@@ -15,25 +11,6 @@
 [dependencies]
 clap = { version = "2" }
 toml = "0.5.0"
-<<<<<<< HEAD
-ckb-jsonrpc-types = { path = "../util/jsonrpc-types", version = "= 0.40.0" }
-ckb-app-config = { path = "../util/app-config", version = "= 0.40.0" }
-ckb-network = { path = "../network", version = "= 0.40.0" }
-ckb-channel = { path = "../util/channel", version = "= 0.40.0" }
-ckb-sync = { path = "../sync", version = "= 0.40.0" }
-ckb-types = { path = "../util/types", version = "= 0.40.0" }
-ckb-hash = { path = "../util/hash", version = "= 0.40.0" }
-ckb-util = { path = "../util", version = "= 0.40.0" }
-ckb-chain-spec = { path = "../spec", version = "= 0.40.0" }
-ckb-crypto = { path = "../util/crypto", version = "= 0.40.0" }
-ckb-dao = { path = "../util/dao", version = "= 0.40.0" }
-ckb-dao-utils = { path = "../util/dao/utils", version = "= 0.40.0" }
-ckb-test-chain-utils = { path = "../util/test-chain-utils", version = "= 0.40.0" }
-ckb-resource = { path = "../resource", version = "= 0.40.0" }
-ckb-async-runtime = { path = "../util/runtime", version = "= 0.40.0" }
-ckb-stop-handler = { path = "../util/stop-handler", version = "= 0.40.0" }
-ckb-error = { path = "../error", version = "= 0.40.0" }
-=======
 ckb-jsonrpc-types = { path = "../util/jsonrpc-types", version = "= 0.41.0" }
 ckb-app-config = { path = "../util/app-config", version = "= 0.41.0" }
 ckb-network = { path = "../network", version = "= 0.41.0" }
@@ -53,7 +30,6 @@
 ckb-logger-service = { path = "../util/logger-service", version = "= 0.41.0" }
 ckb-error = { path = "../error", version = "= 0.41.0" }
 ckb-constant = { path = "../util/constant", version = "= 0.41.0" }
->>>>>>> d3a609a8
 tempfile = "3.0"
 reqwest = { version = "0.10.9", features = ["blocking", "json"] }
 rand = "0.7"
