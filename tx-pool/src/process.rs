--- conflicted
+++ resolved
@@ -523,11 +523,7 @@
             for orphan in orphans.into_iter() {
                 if orphan.cycle > self.tx_pool_config.max_tx_verify_cycles {
                     debug!(
-<<<<<<< HEAD
-                        "process_orphan {} add to chunk, find previous from {}",
-=======
                         "process_orphan {} added to chunk; find previous from {}",
->>>>>>> 82871a31
                         orphan.tx.hash(),
                         tx.hash(),
                     );
