[package]
name = "ckb-util"
<<<<<<< HEAD
version = "0.40.0"
=======
version = "0.41.0"
>>>>>>> d3a609a8
license = "MIT"
authors = ["Nervos Core Dev <dev@nervos.org>"]
edition = "2018"
description = "CKB utilities library."
homepage = "https://github.com/nervosnetwork/ckb"
repository = "https://github.com/nervosnetwork/ckb"

[dependencies]
parking_lot = "0.10"
linked-hash-map = "0.5"
regex = "1.1.6"

[dev-dependencies]
<<<<<<< HEAD
ckb-fixed-hash = { path = "fixed-hash", version = "= 0.40.0" }
=======
ckb-fixed-hash = { path = "fixed-hash", version = "= 0.41.0" }
>>>>>>> d3a609a8

[features]
deadlock_detection = ["parking_lot/deadlock_detection"]<|MERGE_RESOLUTION|>--- conflicted
+++ resolved
@@ -1,10 +1,6 @@
 [package]
 name = "ckb-util"
-<<<<<<< HEAD
-version = "0.40.0"
-=======
 version = "0.41.0"
->>>>>>> d3a609a8
 license = "MIT"
 authors = ["Nervos Core Dev <dev@nervos.org>"]
 edition = "2018"
@@ -18,11 +14,7 @@
 regex = "1.1.6"
 
 [dev-dependencies]
-<<<<<<< HEAD
-ckb-fixed-hash = { path = "fixed-hash", version = "= 0.40.0" }
-=======
 ckb-fixed-hash = { path = "fixed-hash", version = "= 0.41.0" }
->>>>>>> d3a609a8
 
 [features]
 deadlock_detection = ["parking_lot/deadlock_detection"]