[package]
name = "ckb-util"
<<<<<<< HEAD
version = "0.113.1"
=======
version = "0.114.0"
>>>>>>> 0c8711e8
license = "MIT"
authors = ["Nervos Core Dev <dev@nervos.org>"]
edition = "2021"
description = "CKB utilities library."
homepage = "https://github.com/nervosnetwork/ckb"
repository = "https://github.com/nervosnetwork/ckb"

[dependencies]
parking_lot = "0.12"
linked-hash-map = { version = "0.5", features  = ["serde_impl"] }
regex = "1.1.6"
once_cell = "1.8.0"

[dev-dependencies]
<<<<<<< HEAD
ckb-fixed-hash = { path = "fixed-hash", version = "= 0.113.1" }
=======
ckb-fixed-hash = { path = "fixed-hash", version = "= 0.114.0" }
>>>>>>> 0c8711e8

[features]
deadlock_detection = ["parking_lot/deadlock_detection"]<|MERGE_RESOLUTION|>--- conflicted
+++ resolved
@@ -1,10 +1,6 @@
 [package]
 name = "ckb-util"
-<<<<<<< HEAD
-version = "0.113.1"
-=======
 version = "0.114.0"
->>>>>>> 0c8711e8
 license = "MIT"
 authors = ["Nervos Core Dev <dev@nervos.org>"]
 edition = "2021"
@@ -19,11 +15,7 @@
 once_cell = "1.8.0"
 
 [dev-dependencies]
-<<<<<<< HEAD
-ckb-fixed-hash = { path = "fixed-hash", version = "= 0.113.1" }
-=======
 ckb-fixed-hash = { path = "fixed-hash", version = "= 0.114.0" }
->>>>>>> 0c8711e8
 
 [features]
 deadlock_detection = ["parking_lot/deadlock_detection"]