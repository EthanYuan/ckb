[package]
name = "ckb-chain-iter"
<<<<<<< HEAD
version = "0.113.1"
=======
version = "0.114.0"
>>>>>>> 0c8711e8
license = "MIT"
authors = ["Nervos Core Dev <dev@nervos.org>"]
edition = "2021"
description = "TODO(doc): @quake crate description"
homepage = "https://github.com/nervosnetwork/ckb"
repository = "https://github.com/nervosnetwork/ckb"

# See more keys and their definitions at https://doc.rust-lang.org/cargo/reference/manifest.html

[dependencies]
<<<<<<< HEAD
ckb-types = { path = "../types", version = "= 0.113.1" }
ckb-store = { path = "../../store", version = "= 0.113.1" }
=======
ckb-types = { path = "../types", version = "= 0.114.0" }
ckb-store = { path = "../../store", version = "= 0.114.0" }
>>>>>>> 0c8711e8
<|MERGE_RESOLUTION|>--- conflicted
+++ resolved
@@ -1,10 +1,6 @@
 [package]
 name = "ckb-chain-iter"
-<<<<<<< HEAD
-version = "0.113.1"
-=======
 version = "0.114.0"
->>>>>>> 0c8711e8
 license = "MIT"
 authors = ["Nervos Core Dev <dev@nervos.org>"]
 edition = "2021"
@@ -15,10 +11,5 @@
 # See more keys and their definitions at https://doc.rust-lang.org/cargo/reference/manifest.html
 
 [dependencies]
-<<<<<<< HEAD
-ckb-types = { path = "../types", version = "= 0.113.1" }
-ckb-store = { path = "../../store", version = "= 0.113.1" }
-=======
 ckb-types = { path = "../types", version = "= 0.114.0" }
-ckb-store = { path = "../../store", version = "= 0.114.0" }
->>>>>>> 0c8711e8
+ckb-store = { path = "../../store", version = "= 0.114.0" }