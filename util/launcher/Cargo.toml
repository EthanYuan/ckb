--- conflicted
+++ resolved
@@ -11,7 +11,6 @@
 # See more keys and their definitions at https://doc.rust-lang.org/cargo/reference/manifest.html
 
 [dependencies]
-<<<<<<< HEAD
 ckb-types = { path = "../types", version = "= 0.105.0-rc1" }
 ckb-store = { path = "../../store", version = "= 0.105.0-rc1" }
 ckb-db = { path = "../../db", version = "= 0.105.0-rc1" }
@@ -41,39 +40,8 @@
 ckb-snapshot = { path = "../snapshot", version = "= 0.105.0-rc1" }
 ckb-tx-pool = { path = "../../tx-pool", version = "= 0.105.0-rc1" }
 ckb-stop-handler = { path = "../stop-handler", version = "= 0.105.0-rc1" }
-=======
-ckb-types = { path = "../types", version = "= 0.105.0-pre" }
-ckb-store = { path = "../../store", version = "= 0.105.0-pre" }
-ckb-db = { path = "../../db", version = "= 0.105.0-pre" }
-ckb-migration-template = { path = "migration-template", version = "= 0.105.0-pre" }
-ckb-app-config = { path = "../app-config", version = "= 0.105.0-pre" }
-ckb-db-migration = { path = "../../db-migration", version = "= 0.105.0-pre" }
-ckb-logger = { path = "../logger", version = "= 0.105.0-pre" }
-ckb-db-schema = { path = "../../db-schema", version = "= 0.105.0-pre" }
-ckb-error = { path = "../../error", version = "= 0.105.0-pre" }
-ckb-build-info = { path = "../build-info", version = "= 0.105.0-pre" }
-ckb-jsonrpc-types = { path = "../jsonrpc-types", version = "= 0.105.0-pre" }
-ckb-chain = { path = "../../chain", version = "= 0.105.0-pre" }
-ckb-shared = { path = "../../shared", version = "= 0.105.0-pre" }
-ckb-network = { path = "../../network", version = "= 0.105.0-pre"}
-ckb-rpc = { path = "../../rpc", version = "= 0.105.0-pre"}
-ckb-resource = { path = "../../resource", version = "= 0.105.0-pre"}
-ckb-network-alert = { path = "../network-alert", version = "= 0.105.0-pre" }
-ckb-sync = { path = "../../sync", version = "= 0.105.0-pre"}
-ckb-verification = { path = "../../verification", version = "= 0.105.0-pre" }
-ckb-verification-traits = { path = "../../verification/traits", version = "= 0.105.0-pre" }
-ckb-async-runtime = { path = "../runtime", version = "= 0.105.0-pre" }
-ckb-proposal-table = { path = "../proposal-table", version = "= 0.105.0-pre" }
-ckb-channel = { path = "../channel", version = "= 0.105.0-pre" }
-ckb-chain-spec = { path = "../../spec", version = "= 0.105.0-pre" }
-ckb-freezer = { path = "../../freezer", version = "= 0.105.0-pre" }
-ckb-notify = { path = "../../notify", version = "= 0.105.0-pre" }
-ckb-snapshot = { path = "../snapshot", version = "= 0.105.0-pre" }
-ckb-tx-pool = { path = "../../tx-pool", version = "= 0.105.0-pre" }
-ckb-stop-handler = { path = "../stop-handler", version = "= 0.105.0-pre" }
-ckb-light-client-protocol-server = { path = "../light-client-protocol-server", version = "= 0.105.0-pre" }
-ckb-block-filter = { path = "../../block-filter", version = "= 0.105.0-pre" }
->>>>>>> de391ff6
+ckb-light-client-protocol-server = { path = "../light-client-protocol-server", version = "= 0.105.0-rc1" }
+ckb-block-filter = { path = "../../block-filter", version = "= 0.105.0-rc1" }
 num_cpus = "1.10"
 once_cell = "1.8.0"
 tempfile = "3.0"
