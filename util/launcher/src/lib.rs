//! CKB launcher.
//!
//! ckb launcher is helps to launch ckb node.

use ckb_app_config::{
    BlockAssemblerConfig, ExitCode, RpcConfig, RpcModule, RunArgs, SupportProtocol,
};
use ckb_async_runtime::Handle;
use ckb_block_filter::filter::BlockFilter as BlockFilterService;
use ckb_build_info::Version;
use ckb_chain::chain::{ChainController, ChainService};
use ckb_channel::Receiver;
use ckb_jsonrpc_types::ScriptHashType;
use ckb_light_client_protocol_server::LightClientProtocol;
use ckb_logger::info;
use ckb_network::{
    observe_listen_port_occupancy, CKBProtocol, Flags, NetworkController, NetworkService,
    NetworkState, SupportProtocols,
};
use ckb_network_alert::alert_relayer::AlertRelayer;
use ckb_proposal_table::ProposalTable;
use ckb_resource::Resource;
use ckb_rpc::RpcServer;
use ckb_rpc::ServiceBuilder;
use ckb_shared::Shared;

use ckb_shared::shared_builder::{SharedBuilder, SharedPackage};
use ckb_store::{ChainDB, ChainStore};
use ckb_sync::{BlockFilter, NetTimeProtocol, Relayer, SyncShared, Synchronizer};
use ckb_tx_pool::service::TxVerificationResult;
use ckb_types::prelude::*;
use ckb_verification::GenesisVerifier;
use ckb_verification_traits::Verifier;
use std::sync::Arc;

const SECP256K1_BLAKE160_SIGHASH_ALL_ARG_LEN: usize = 20;

/// Ckb launcher is helps to launch ckb node.
pub struct Launcher {
    /// cli `run` subcommand parsed args
    pub args: RunArgs,
    /// ckb node version
    pub version: Version,
    /// ckb global runtime handle
    pub async_handle: Handle,
}

impl Launcher {
    /// Construct new Launcher from cli args
    pub fn new(args: RunArgs, version: Version, async_handle: Handle) -> Self {
        Launcher {
            args,
            version,
            async_handle,
        }
    }

    /// Sanitize block assembler config
    pub fn sanitize_block_assembler_config(
        &self,
    ) -> Result<Option<BlockAssemblerConfig>, ExitCode> {
        let block_assembler_config = match (
            self.args.config.rpc.miner_enable(),
            self.args.config.block_assembler.clone(),
        ) {
            (true, Some(mut block_assembler)) => {
                let check_lock_code_hash = |code_hash| -> Result<bool, ExitCode> {
                    let secp_cell_data =
                        Resource::bundled("specs/cells/secp256k1_blake160_sighash_all".to_string())
                            .get()
                            .map_err(|err| {
                                eprintln!(
                                    "Load specs/cells/secp256k1_blake160_sighash_all error: {err:?}"
                                );
                                ExitCode::Failure
                            })?;
                    let genesis_cellbase = &self.args.consensus.genesis_block().transactions()[0];
                    Ok(genesis_cellbase
                        .outputs()
                        .into_iter()
                        .zip(genesis_cellbase.outputs_data().into_iter())
                        .any(|(output, data)| {
                            data.raw_data() == secp_cell_data.as_ref()
                                && output
                                    .type_()
                                    .to_opt()
                                    .map(|script| script.calc_script_hash())
                                    .as_ref()
                                    == Some(code_hash)
                        }))
                };
                if self.args.block_assembler_advanced
                    || (block_assembler.hash_type == ScriptHashType::Type
                        && block_assembler.args.len() == SECP256K1_BLAKE160_SIGHASH_ALL_ARG_LEN
                        && check_lock_code_hash(&block_assembler.code_hash.pack())?)
                {
                    if block_assembler.use_binary_version_as_message_prefix {
                        block_assembler.binary_version = self.version.long();
                    }
                    Some(block_assembler)
                } else {
                    info!(
                        "Miner is disabled because block assembler is not a recommended lock format. \
                         Edit ckb.toml or use `ckb run --ba-advanced` to use other lock scripts"
                    );

                    None
                }
            }

            _ => {
                info!("Miner is disabled, edit ckb.toml to enable it");

                None
            }
        };
        Ok(block_assembler_config)
    }

    fn write_chain_spec_hash(&self, store: &ChainDB) -> Result<(), ExitCode> {
        store
            .put_chain_spec_hash(&self.args.chain_spec_hash)
            .map_err(|err| {
                eprintln!(
                    "store.put_chain_spec_hash {} error: {}",
                    self.args.chain_spec_hash, err
                );
                ExitCode::IO
            })
    }

    // internal check
    // panic immediately if migration_version is none
    fn assert_migrate_version_is_some(&self, shared: &Shared) {
        let store = shared.store();
        assert!(store.get_migration_version().is_some());
    }

    fn check_spec(&self, shared: &Shared) -> Result<(), ExitCode> {
        let store = shared.store();
        let stored_spec_hash = store.get_chain_spec_hash();

        if stored_spec_hash.is_none() {
            // fresh yet
            self.write_chain_spec_hash(store)?;
            info!("Touch chain spec hash: {}", self.args.chain_spec_hash);
        } else if stored_spec_hash.as_ref() == Some(&self.args.chain_spec_hash) {
            // stored == configured
            // do nothing
        } else if self.args.overwrite_chain_spec {
            // stored != configured with --overwrite-spec
            self.write_chain_spec_hash(store)?;
            info!(
                "Overwrite chain spec hash from {} to {}",
                stored_spec_hash.expect("checked"),
                self.args.overwrite_chain_spec,
            );
        } else if self.args.skip_chain_spec_check {
            // stored != configured with --skip-spec-check
            // do nothing
        } else {
            // stored != configured
            eprintln!(
                "chain_spec_hash mismatch Config({}) storage({}), pass command line argument \
                    --skip-spec-check if you are sure that the two different chains are compatible; \
                    or pass --overwrite-spec to force overriding stored chain spec with configured chain spec",
                self.args.chain_spec_hash, stored_spec_hash.expect("checked")
            );
            return Err(ExitCode::Config);
        }
        Ok(())
    }

    fn verify_genesis(&self, shared: &Shared) -> Result<(), ExitCode> {
        GenesisVerifier::new()
            .verify(shared.consensus())
            .map_err(|err| {
                eprintln!("genesis error: {err}");
                ExitCode::Config
            })
    }

    /// Build shared
    pub fn build_shared(
        &self,
        block_assembler_config: Option<BlockAssemblerConfig>,
    ) -> Result<(Shared, SharedPackage), ExitCode> {
        self.async_handle.block_on(observe_listen_port_occupancy(
            &self.args.config.network.listen_addresses,
        ))?;

        let shared_builder = SharedBuilder::new(
            &self.args.config.bin_name,
            self.args.config.root_dir.as_path(),
            &self.args.config.db,
            Some(self.args.config.ancient.clone()),
            self.async_handle.clone(),
        )?;

        let (shared, pack) = shared_builder
            .consensus(self.args.consensus.clone())
            .tx_pool_config(self.args.config.tx_pool.clone())
            .notify_config(self.args.config.notify.clone())
            .store_config(self.args.config.store)
            .block_assembler_config(block_assembler_config)
            .build()?;

        // internal check migrate_version
        self.assert_migrate_version_is_some(&shared);

        // Verify genesis every time starting node
        self.verify_genesis(&shared)?;
        self.check_spec(&shared)?;

        Ok((shared, pack))
    }

    /// Check whether the data already exists in the database before starting
    pub fn check_assume_valid_target(&mut self, shared: &Shared) {
        if let Some(ref target) = self.args.config.network.sync.assume_valid_target {
            if shared.snapshot().block_exists(&target.pack()) {
                self.args.config.network.sync.assume_valid_target.take();
            }
        }
    }

    /// Start chain service, return ChainController
    pub fn start_chain_service(&self, shared: &Shared, table: ProposalTable) -> ChainController {
        let chain_service = ChainService::new(shared.clone(), table);
        let chain_controller = chain_service.start(Some("ChainService"));
        info!("chain genesis hash: {:#x}", shared.genesis_hash());
        chain_controller
    }

    fn adjust_rpc_config(&self) -> RpcConfig {
        let mut config = self.args.config.rpc.clone();
        if self.args.indexer && !config.indexer_enable() {
            config.modules.push(RpcModule::Indexer);
        }
        config
    }

    /// start block filter service
    pub fn start_block_filter(&self, shared: &Shared) {
        if self
            .args
            .config
            .network
            .support_protocols
            .contains(&SupportProtocol::Filter)
        {
            BlockFilterService::new(shared.clone()).start();
        }
    }

    /// Start network service and rpc serve
    pub async fn start_network_and_rpc(
        &self,
        shared: &Shared,
        chain_controller: ChainController,
        miner_enable: bool,
        relay_tx_receiver: Receiver<TxVerificationResult>,
    ) -> NetworkController {
        let sync_shared = Arc::new(SyncShared::with_tmpdir(
            shared.clone(),
            self.args.config.network.sync.clone(),
            self.args.config.tmp_dir.as_ref(),
            relay_tx_receiver,
        ));
        let fork_enable = {
            let epoch = shared.snapshot().tip_header().epoch().number();
            shared
                .consensus()
                .hardfork_switch
                .ckb2023
                .is_vm_version_2_and_syscalls_3_enabled(epoch)
        };
        let network_state = Arc::new(
            NetworkState::from_config(self.args.config.network.clone())
                .map(|t| NetworkState::ckb2023(t, fork_enable))
                .expect("Init network state failed"),
        );

        // Sync is a core protocol, user cannot disable it via config
        let synchronizer = Synchronizer::new(chain_controller.clone(), Arc::clone(&sync_shared));
        let mut protocols = vec![CKBProtocol::new_with_support_protocol(
            SupportProtocols::Sync,
            Box::new(synchronizer),
            Arc::clone(&network_state),
        )];

        let support_protocols = &self.args.config.network.support_protocols;
        let mut flags = Flags::all();

        if support_protocols.contains(&SupportProtocol::Relay) {
            let relayer = Relayer::new(chain_controller.clone(), Arc::clone(&sync_shared));

            protocols.push(CKBProtocol::new_with_support_protocol(
                SupportProtocols::RelayV3,
                Box::new(relayer.clone().v3()),
                Arc::clone(&network_state),
            ));
            if !fork_enable {
                protocols.push(CKBProtocol::new_with_support_protocol(
                    SupportProtocols::RelayV2,
                    Box::new(relayer),
                    Arc::clone(&network_state),
                ))
            }
        } else {
            flags.remove(Flags::RELAY);
        }

        if support_protocols.contains(&SupportProtocol::Filter) {
            let filter = BlockFilter::new(Arc::clone(&sync_shared));

            protocols.push(CKBProtocol::new_with_support_protocol(
                SupportProtocols::Filter,
                Box::new(filter),
                Arc::clone(&network_state),
            ));
        } else {
            flags.remove(Flags::BLOCK_FILTER);
        }

        if support_protocols.contains(&SupportProtocol::Time) {
            let net_timer = NetTimeProtocol::default();
            protocols.push(CKBProtocol::new_with_support_protocol(
                SupportProtocols::Time,
                Box::new(net_timer),
                Arc::clone(&network_state),
            ));
        }

        if support_protocols.contains(&SupportProtocol::LightClient) {
            let light_client = LightClientProtocol::new(shared.clone());
            protocols.push(CKBProtocol::new_with_support_protocol(
                SupportProtocols::LightClient,
                Box::new(light_client),
                Arc::clone(&network_state),
            ));
        } else {
            flags.remove(Flags::LIGHT_CLIENT);
        }

        let alert_signature_config = self.args.config.alert_signature.clone().unwrap_or_default();
        let alert_relayer = AlertRelayer::new(
            self.version.short(),
            shared.notify_controller().clone(),
            alert_signature_config,
        );

        let alert_notifier = Arc::clone(alert_relayer.notifier());
        let alert_verifier = Arc::clone(alert_relayer.verifier());
        if support_protocols.contains(&SupportProtocol::Alert) {
            protocols.push(CKBProtocol::new_with_support_protocol(
                SupportProtocols::Alert,
                Box::new(alert_relayer),
                Arc::clone(&network_state),
            ));
        }

        let required_protocol_ids = vec![SupportProtocols::Sync.protocol_id()];

        let network_controller = NetworkService::new(
            Arc::clone(&network_state),
            protocols,
            required_protocol_ids,
            (
                shared.consensus().identify_name(),
                self.version.to_string(),
                flags,
            ),
        )
        .start(shared.async_handle())
        .expect("Start network service failed");

        let rpc_config = self.adjust_rpc_config();
        let mut builder = ServiceBuilder::new(&rpc_config)
            .enable_chain(shared.clone())
            .enable_pool(
                shared.clone(),
                rpc_config
                    .extra_well_known_lock_scripts
                    .iter()
                    .map(|script| script.clone().into())
                    .collect(),
                rpc_config
                    .extra_well_known_type_scripts
                    .iter()
                    .map(|script| script.clone().into())
                    .collect(),
            )
            .enable_miner(
                shared.clone(),
                network_controller.clone(),
                chain_controller.clone(),
                miner_enable,
            )
            .enable_net(network_controller.clone(), sync_shared)
            .enable_stats(shared.clone(), Arc::clone(&alert_notifier))
            .enable_experiment(shared.clone())
            .enable_integration_test(shared.clone(), network_controller.clone(), chain_controller)
            .enable_alert(alert_verifier, alert_notifier, network_controller.clone())
            .enable_indexer(
                shared.clone(),
                &self.args.config.db,
                &self.args.config.indexer,
            )
            .enable_debug();
<<<<<<< HEAD
        builder.enable_subscription(shared.clone()).await;
        let io_handler = builder.build();

        RpcServer::new(rpc_config, io_handler).await;
=======
        builder.enable_subscription(shared.clone());
        let io_handler = builder.build();

        let async_handle = shared.async_handle();
        let _rpc = RpcServer::new(rpc_config, io_handler, async_handle.clone());
>>>>>>> 2470dc7f

        network_controller
    }
}<|MERGE_RESOLUTION|>--- conflicted
+++ resolved
@@ -254,7 +254,7 @@
     }
 
     /// Start network service and rpc serve
-    pub async fn start_network_and_rpc(
+    pub fn start_network_and_rpc(
         &self,
         shared: &Shared,
         chain_controller: ChainController,
@@ -408,18 +408,11 @@
                 &self.args.config.indexer,
             )
             .enable_debug();
-<<<<<<< HEAD
-        builder.enable_subscription(shared.clone()).await;
-        let io_handler = builder.build();
-
-        RpcServer::new(rpc_config, io_handler).await;
-=======
         builder.enable_subscription(shared.clone());
         let io_handler = builder.build();
 
         let async_handle = shared.async_handle();
         let _rpc = RpcServer::new(rpc_config, io_handler, async_handle.clone());
->>>>>>> 2470dc7f
 
         network_controller
     }
