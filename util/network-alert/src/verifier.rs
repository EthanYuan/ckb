//! verify module
//!
//! The message of this protocol must be verified by multi-signature before notifying the user.
//! The implementation of any client must be consistent with ckb to prevent useless information from being broadcast on the entire network.
//! The set of public keys is currently in the possession of the Nervos foundation
//!
use ckb_app_config::NetworkAlertConfig;
use ckb_error::AnyError;
use ckb_logger::{debug, trace};
use ckb_multisig::secp256k1::{verify_m_of_n, Message, Pubkey, Signature};
use ckb_types::{packed, prelude::*};
use std::collections::HashSet;

/// Message verify
pub struct Verifier {
    config: NetworkAlertConfig,
    pubkeys: HashSet<Pubkey>,
}

impl Verifier {
    /// Init with ckb alert config
    pub fn new(config: NetworkAlertConfig) -> Self {
        let pubkeys = config
            .public_keys
            .iter()
            .map(|raw| Pubkey::from_slice(raw.as_bytes()))
            .collect::<Result<HashSet<Pubkey>, _>>()
            .expect("builtin pubkeys");
        Verifier { config, pubkeys }
    }

<<<<<<< HEAD
    /// TODO(doc): @driftluo
    pub fn verify_signatures(&self, alert: &packed::Alert) -> Result<(), AnyError> {
=======
    /// Verify signatures
    pub fn verify_signatures(&self, alert: &packed::Alert) -> Result<(), Error> {
>>>>>>> 6752ba1b
        trace!("verify alert {:?}", alert);
        let message = Message::from_slice(alert.calc_alert_hash().as_slice())?;
        let signatures: Vec<Signature> = alert
            .signatures()
            .into_iter()
            .filter_map(
                |sig_data| match Signature::from_slice(sig_data.as_reader().raw_data()) {
                    Ok(sig) => {
                        if sig.is_valid() {
                            Some(sig)
                        } else {
                            debug!("invalid signature: {:?}", sig);
                            None
                        }
                    }
                    Err(err) => {
                        debug!("signature error: {}", err);
                        None
                    }
                },
            )
            .collect();
        verify_m_of_n(
            &message,
            self.config.signatures_threshold,
            &signatures,
            &self.pubkeys,
        )
        .map_err(|err| err.kind())?;
        Ok(())
    }
}<|MERGE_RESOLUTION|>--- conflicted
+++ resolved
@@ -29,13 +29,8 @@
         Verifier { config, pubkeys }
     }
 
-<<<<<<< HEAD
-    /// TODO(doc): @driftluo
+    /// Verify signatures
     pub fn verify_signatures(&self, alert: &packed::Alert) -> Result<(), AnyError> {
-=======
-    /// Verify signatures
-    pub fn verify_signatures(&self, alert: &packed::Alert) -> Result<(), Error> {
->>>>>>> 6752ba1b
         trace!("verify alert {:?}", alert);
         let message = Message::from_slice(alert.calc_alert_hash().as_slice())?;
         let signatures: Vec<Signature> = alert
